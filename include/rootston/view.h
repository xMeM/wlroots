--- conflicted
+++ resolved
@@ -27,12 +27,9 @@
 	struct wl_listener request_move;
 	struct wl_listener request_resize;
 	struct wl_listener request_maximize;
-<<<<<<< HEAD
 	struct wl_listener request_fullscreen;
-=======
 
 	uint32_t pending_move_resize_configure_serial;
->>>>>>> 1228d0da
 };
 
 struct roots_xwayland_surface {
