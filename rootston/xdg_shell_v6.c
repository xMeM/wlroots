#include <assert.h>
#include <stdlib.h>
#include <stdbool.h>
#include <wayland-server.h>
#include <wlr/types/wlr_box.h>
#include <wlr/types/wlr_surface.h>
#include <wlr/types/wlr_xdg_shell_v6.h>
#include <wlr/util/log.h>
#include "rootston/desktop.h"
#include "rootston/server.h"
#include "rootston/input.h"

static void popup_destroy(struct roots_view_child *child) {
	assert(child->destroy == popup_destroy);
	struct roots_xdg_popup_v6 *popup = (struct roots_xdg_popup_v6 *)child;
	if (popup == NULL) {
		return;
	}
	wl_list_remove(&popup->destroy.link);
	wl_list_remove(&popup->new_popup.link);
	view_child_finish(&popup->view_child);
	free(popup);
}

static void popup_handle_destroy(struct wl_listener *listener, void *data) {
	struct roots_xdg_popup_v6 *popup =
		wl_container_of(listener, popup, destroy);
	popup_destroy((struct roots_view_child *)popup);
}

static struct roots_xdg_popup_v6 *popup_create(struct roots_view *view,
	struct wlr_xdg_popup_v6 *wlr_popup);

static void popup_handle_new_popup(struct wl_listener *listener, void *data) {
	struct roots_xdg_popup_v6 *popup =
		wl_container_of(listener, popup, new_popup);
	struct wlr_xdg_popup_v6 *wlr_popup = data;
	popup_create(popup->view_child.view, wlr_popup);
}

static struct roots_xdg_popup_v6 *popup_create(struct roots_view *view,
		struct wlr_xdg_popup_v6 *wlr_popup) {
	struct roots_xdg_popup_v6 *popup =
		calloc(1, sizeof(struct roots_xdg_popup_v6));
	if (popup == NULL) {
		return NULL;
	}
	popup->wlr_popup = wlr_popup;
	popup->view_child.destroy = popup_destroy;
	view_child_init(&popup->view_child, view, wlr_popup->base->surface);
	popup->destroy.notify = popup_handle_destroy;
	wl_signal_add(&wlr_popup->base->events.destroy, &popup->destroy);
	popup->new_popup.notify = popup_handle_new_popup;
	wl_signal_add(&wlr_popup->base->events.new_popup, &popup->new_popup);
	return popup;
}


static void get_size(const struct roots_view *view, struct wlr_box *box) {
	assert(view->type == ROOTS_XDG_SHELL_V6_VIEW);
	struct wlr_xdg_surface_v6 *surface = view->xdg_surface_v6;

	if (surface->geometry->width > 0 && surface->geometry->height > 0) {
		box->width = surface->geometry->width;
		box->height = surface->geometry->height;
	} else {
		box->width = view->wlr_surface->current->width;
		box->height = view->wlr_surface->current->height;
	}
}

static void activate(struct roots_view *view, bool active) {
	assert(view->type == ROOTS_XDG_SHELL_V6_VIEW);
	struct wlr_xdg_surface_v6 *surface = view->xdg_surface_v6;
	if (surface->role == WLR_XDG_SURFACE_V6_ROLE_TOPLEVEL) {
		wlr_xdg_toplevel_v6_set_activated(surface, active);
	}
}

static void apply_size_constraints(struct wlr_xdg_surface_v6 *surface,
		uint32_t width, uint32_t height, uint32_t *dest_width,
		uint32_t *dest_height) {
	*dest_width = width;
	*dest_height = height;

	struct wlr_xdg_toplevel_v6_state *state = &surface->toplevel_state->current;
	if (width < state->min_width) {
		*dest_width = state->min_width;
	} else if (state->max_width > 0 &&
			width > state->max_width) {
		*dest_width = state->max_width;
	}
	if (height < state->min_height) {
		*dest_height = state->min_height;
	} else if (state->max_height > 0 &&
			height > state->max_height) {
		*dest_height = state->max_height;
	}
}

static void resize(struct roots_view *view, uint32_t width, uint32_t height) {
	assert(view->type == ROOTS_XDG_SHELL_V6_VIEW);
	struct wlr_xdg_surface_v6 *surface = view->xdg_surface_v6;
	if (surface->role != WLR_XDG_SURFACE_V6_ROLE_TOPLEVEL) {
		return;
	}

	uint32_t constrained_width, constrained_height;
	apply_size_constraints(surface, width, height, &constrained_width,
		&constrained_height);

	wlr_xdg_toplevel_v6_set_size(surface, constrained_width,
		constrained_height);
}

static void move_resize(struct roots_view *view, double x, double y,
		uint32_t width, uint32_t height) {
	assert(view->type == ROOTS_XDG_SHELL_V6_VIEW);
	struct roots_xdg_surface_v6 *roots_surface = view->roots_xdg_surface_v6;
	struct wlr_xdg_surface_v6 *surface = view->xdg_surface_v6;
	if (surface->role != WLR_XDG_SURFACE_V6_ROLE_TOPLEVEL) {
		return;
	}

	bool update_x = x != view->x;
	bool update_y = y != view->y;

	uint32_t constrained_width, constrained_height;
	apply_size_constraints(surface, width, height, &constrained_width,
		&constrained_height);

	if (update_x) {
		x = x + width - constrained_width;
	}
	if (update_y) {
		y = y + height - constrained_height;
	}

	view->pending_move_resize.update_x = update_x;
	view->pending_move_resize.update_y = update_y;
	view->pending_move_resize.x = x;
	view->pending_move_resize.y = y;
	view->pending_move_resize.width = constrained_width;
	view->pending_move_resize.height = constrained_height;

	uint32_t serial = wlr_xdg_toplevel_v6_set_size(surface, constrained_width,
		constrained_height);
	if (serial > 0) {
		roots_surface->pending_move_resize_configure_serial = serial;
<<<<<<< HEAD
	} else {
		view_update_position(view, x, y);
=======
	} else if (roots_surface->pending_move_resize_configure_serial == 0) {
		view->x = x;
		view->y = y;
>>>>>>> 09c2626e
	}
}

static void maximize(struct roots_view *view, bool maximized) {
	assert(view->type == ROOTS_XDG_SHELL_V6_VIEW);
	struct wlr_xdg_surface_v6 *surface = view->xdg_surface_v6;
	if (surface->role != WLR_XDG_SURFACE_V6_ROLE_TOPLEVEL) {
		return;
	}

	wlr_xdg_toplevel_v6_set_maximized(surface, maximized);
}

static void set_fullscreen(struct roots_view *view, bool fullscreen) {
	assert(view->type == ROOTS_XDG_SHELL_V6_VIEW);
	struct wlr_xdg_surface_v6 *surface = view->xdg_surface_v6;
	if (surface->role != WLR_XDG_SURFACE_V6_ROLE_TOPLEVEL) {
		return;
	}

	wlr_xdg_toplevel_v6_set_fullscreen(surface, fullscreen);
}

static void close(struct roots_view *view) {
	assert(view->type == ROOTS_XDG_SHELL_V6_VIEW);
	struct wlr_xdg_surface_v6 *surface = view->xdg_surface_v6;
	if (surface->role == WLR_XDG_SURFACE_V6_ROLE_TOPLEVEL) {
		wlr_xdg_toplevel_v6_send_close(surface);
	}
}

static void handle_request_move(struct wl_listener *listener, void *data) {
	struct roots_xdg_surface_v6 *roots_xdg_surface =
		wl_container_of(listener, roots_xdg_surface, request_move);
	struct roots_view *view = roots_xdg_surface->view;
	struct roots_input *input = view->desktop->server->input;
	struct wlr_xdg_toplevel_v6_move_event *e = data;
	struct roots_seat *seat = input_seat_from_wlr_seat(input, e->seat->seat);
	// TODO verify event serial
	if (!seat || seat->cursor->mode != ROOTS_CURSOR_PASSTHROUGH) {
		return;
	}
	roots_seat_begin_move(seat, view);
}

static void handle_request_resize(struct wl_listener *listener, void *data) {
	struct roots_xdg_surface_v6 *roots_xdg_surface =
		wl_container_of(listener, roots_xdg_surface, request_resize);
	struct roots_view *view = roots_xdg_surface->view;
	struct roots_input *input = view->desktop->server->input;
	struct wlr_xdg_toplevel_v6_resize_event *e = data;
	// TODO verify event serial
	struct roots_seat *seat = input_seat_from_wlr_seat(input, e->seat->seat);
	assert(seat);
	if (!seat || seat->cursor->mode != ROOTS_CURSOR_PASSTHROUGH) {
		return;
	}
	roots_seat_begin_resize(seat, view, e->edges);
}

static void handle_request_maximize(struct wl_listener *listener, void *data) {
	struct roots_xdg_surface_v6 *roots_xdg_surface =
		wl_container_of(listener, roots_xdg_surface, request_maximize);
	struct roots_view *view = roots_xdg_surface->view;
	struct wlr_xdg_surface_v6 *surface = view->xdg_surface_v6;

	if (surface->role != WLR_XDG_SURFACE_V6_ROLE_TOPLEVEL) {
		return;
	}

	view_maximize(view, surface->toplevel_state->next.maximized);
}

static void handle_request_fullscreen(struct wl_listener *listener,
		void *data) {
	struct roots_xdg_surface_v6 *roots_xdg_surface =
		wl_container_of(listener, roots_xdg_surface, request_fullscreen);
	struct roots_view *view = roots_xdg_surface->view;
	struct wlr_xdg_surface_v6 *surface = view->xdg_surface_v6;
	struct wlr_xdg_toplevel_v6_set_fullscreen_event *e = data;

	if (surface->role != WLR_XDG_SURFACE_V6_ROLE_TOPLEVEL) {
		return;
	}

	view_set_fullscreen(view, e->fullscreen, e->output);
}

static void handle_surface_commit(struct wl_listener *listener, void *data) {
	struct roots_xdg_surface_v6 *roots_surface =
		wl_container_of(listener, roots_surface, surface_commit);
	struct roots_view *view = roots_surface->view;
	struct wlr_xdg_surface_v6 *surface = view->xdg_surface_v6;

	view_apply_damage(view);

	struct wlr_box size;
	get_size(view, &size);
	view_update_size(view, size.width, size.height);

	uint32_t pending_serial =
		roots_surface->pending_move_resize_configure_serial;
	if (pending_serial > 0 && pending_serial >= surface->configure_serial) {
		double x = view->x;
		double y = view->y;
		if (view->pending_move_resize.update_x) {
			x = view->pending_move_resize.x + view->pending_move_resize.width -
				size.width;
		}
		if (view->pending_move_resize.update_y) {
			y = view->pending_move_resize.y + view->pending_move_resize.height -
				size.height;
		}
		view_update_position(view, x, y);

		if (pending_serial == surface->configure_serial) {
			roots_surface->pending_move_resize_configure_serial = 0;
		}
	}
}

static void handle_new_popup(struct wl_listener *listener, void *data) {
	struct roots_xdg_surface_v6 *roots_xdg_surface =
		wl_container_of(listener, roots_xdg_surface, new_popup);
	struct wlr_xdg_popup_v6 *wlr_popup = data;
	popup_create(roots_xdg_surface->view, wlr_popup);
}

static void handle_destroy(struct wl_listener *listener, void *data) {
	struct roots_xdg_surface_v6 *roots_xdg_surface =
		wl_container_of(listener, roots_xdg_surface, destroy);
	wl_list_remove(&roots_xdg_surface->surface_commit.link);
	wl_list_remove(&roots_xdg_surface->destroy.link);
	wl_list_remove(&roots_xdg_surface->new_popup.link);
	wl_list_remove(&roots_xdg_surface->request_move.link);
	wl_list_remove(&roots_xdg_surface->request_resize.link);
	wl_list_remove(&roots_xdg_surface->request_maximize.link);
	wl_list_remove(&roots_xdg_surface->request_fullscreen.link);
	wl_list_remove(&roots_xdg_surface->view->link);
	view_finish(roots_xdg_surface->view);
	free(roots_xdg_surface->view);
	free(roots_xdg_surface);
}

void handle_xdg_shell_v6_surface(struct wl_listener *listener, void *data) {
	struct wlr_xdg_surface_v6 *surface = data;
	assert(surface->role != WLR_XDG_SURFACE_V6_ROLE_NONE);

	if (surface->role == WLR_XDG_SURFACE_V6_ROLE_POPUP) {
		wlr_log(L_DEBUG, "new xdg popup");
		return;
	}

	struct roots_desktop *desktop =
		wl_container_of(listener, desktop, xdg_shell_v6_surface);

	wlr_log(L_DEBUG, "new xdg toplevel: title=%s, app_id=%s",
		surface->title, surface->app_id);
	wlr_xdg_surface_v6_ping(surface);

	struct roots_xdg_surface_v6 *roots_surface =
		calloc(1, sizeof(struct roots_xdg_surface_v6));
	if (!roots_surface) {
		return;
	}
	roots_surface->surface_commit.notify = handle_surface_commit;
	wl_signal_add(&surface->surface->events.commit,
		&roots_surface->surface_commit);
	roots_surface->destroy.notify = handle_destroy;
	wl_signal_add(&surface->events.destroy, &roots_surface->destroy);
	roots_surface->request_move.notify = handle_request_move;
	wl_signal_add(&surface->events.request_move, &roots_surface->request_move);
	roots_surface->request_resize.notify = handle_request_resize;
	wl_signal_add(&surface->events.request_resize,
		&roots_surface->request_resize);
	roots_surface->request_maximize.notify = handle_request_maximize;
	wl_signal_add(&surface->events.request_maximize,
		&roots_surface->request_maximize);
	roots_surface->request_fullscreen.notify = handle_request_fullscreen;
	wl_signal_add(&surface->events.request_fullscreen,
		&roots_surface->request_fullscreen);
	roots_surface->new_popup.notify = handle_new_popup;
	wl_signal_add(&surface->events.new_popup, &roots_surface->new_popup);

	struct roots_view *view = calloc(1, sizeof(struct roots_view));
	if (!view) {
		free(roots_surface);
		return;
	}
	view->type = ROOTS_XDG_SHELL_V6_VIEW;

	view->xdg_surface_v6 = surface;
	view->roots_xdg_surface_v6 = roots_surface;
	view->wlr_surface = surface->surface;
	view->activate = activate;
	view->resize = resize;
	view->move_resize = move_resize;
	view->maximize = maximize;
	view->set_fullscreen = set_fullscreen;
	view->close = close;
	roots_surface->view = view;

	struct wlr_box box;
	get_size(view, &box);
	view->width = box.width;
	view->height = box.height;

	view_init(view, desktop);
	wl_list_insert(&desktop->views, &view->link);

	view_setup(view);
}<|MERGE_RESOLUTION|>--- conflicted
+++ resolved
@@ -147,14 +147,8 @@
 		constrained_height);
 	if (serial > 0) {
 		roots_surface->pending_move_resize_configure_serial = serial;
-<<<<<<< HEAD
-	} else {
+	} else if (roots_surface->pending_move_resize_configure_serial == 0) {
 		view_update_position(view, x, y);
-=======
-	} else if (roots_surface->pending_move_resize_configure_serial == 0) {
-		view->x = x;
-		view->y = y;
->>>>>>> 09c2626e
 	}
 }
 
