#include <stdint.h>
#include <stdlib.h>
#include <assert.h>
#include <GLES2/gl2.h>
#include <GLES2/gl2ext.h>
#include <wayland-util.h>
#include <wayland-server-protocol.h>
#include <wlr/render.h>
#include <wlr/render/interface.h>
#include <wlr/render/matrix.h>
#include <wlr/util/log.h>
#include "render/gles2.h"

static bool gles2_surface_attach_pixels(struct wlr_surface_state *surface,
<<<<<<< HEAD
		uint32_t format, int stride, int width, int height, const unsigned char *pixels) {
=======
		enum wl_shm_format format, int width, int height,
		const unsigned char *pixels) {
>>>>>>> 486ec595
	assert(surface);
	const struct pixel_format *fmt = gl_format_for_wl_format(format);
	if (!fmt || !fmt->gl_format) {
		wlr_log(L_ERROR, "No supported pixel format for this surface");
		return false;
	}
	surface->wlr_surface->width = width;
	surface->wlr_surface->height = height;
	surface->wlr_surface->format = format;
	surface->pixel_format = fmt;
	GL_CALL(glGenTextures(1, &surface->tex_id));
	GL_CALL(glBindTexture(GL_TEXTURE_2D, surface->tex_id));
<<<<<<< HEAD
	GL_CALL(glPixelStorei(GL_UNPACK_ROW_LENGTH_EXT, stride));
	GL_CALL(glTexImage2D(GL_TEXTURE_2D, 0, format, width, height, 0,
			format, GL_UNSIGNED_BYTE, pixels));
	GL_CALL(glPixelStorei(GL_UNPACK_ROW_LENGTH_EXT, 0));
=======
	GL_CALL(glTexImage2D(GL_TEXTURE_2D, 0, fmt->gl_format, width, height, 0,
			fmt->gl_format, fmt->gl_type, pixels));
>>>>>>> 486ec595
	surface->wlr_surface->valid = true;
	return true;
}

static void gles2_surface_get_matrix(struct wlr_surface_state *surface,
		float (*matrix)[16], const float (*projection)[16], int x, int y) {
	struct wlr_surface *_surface = surface->wlr_surface;
	float world[16];
	wlr_matrix_identity(matrix);
	wlr_matrix_translate(&world, x, y, 0);
	wlr_matrix_mul(matrix, &world, matrix);
	wlr_matrix_scale(&world, _surface->width, _surface->height, 1);
	wlr_matrix_mul(matrix, &world, matrix);
	wlr_matrix_mul(projection, matrix, matrix);
}

static void gles2_surface_bind(struct wlr_surface_state *surface) {
	GL_CALL(glActiveTexture(GL_TEXTURE0 + 1));
	GL_CALL(glBindTexture(GL_TEXTURE_2D, surface->tex_id));
	GL_CALL(glTexParameteri(GL_TEXTURE_2D, GL_TEXTURE_MIN_FILTER, GL_LINEAR));
	GL_CALL(glTexParameteri(GL_TEXTURE_2D, GL_TEXTURE_MAG_FILTER, GL_LINEAR));
	GL_CALL(glUseProgram(*surface->pixel_format->shader));
}

static void gles2_surface_destroy(struct wlr_surface_state *surface) {
	GL_CALL(glDeleteTextures(1, &surface->tex_id));
	free(surface);
}

static struct wlr_surface_impl wlr_surface_impl = {
	.attach_pixels = gles2_surface_attach_pixels,
	// .attach_shm = TODO
	.get_matrix = gles2_surface_get_matrix,
	.bind = gles2_surface_bind,
	.destroy = gles2_surface_destroy,
};

struct wlr_surface *gles2_surface_init() {
	struct wlr_surface_state *state = calloc(sizeof(struct wlr_surface_state), 1);
	struct wlr_surface *surface = wlr_surface_init(state, &wlr_surface_impl);
	state->wlr_surface = surface;
	return surface;
}<|MERGE_RESOLUTION|>--- conflicted
+++ resolved
@@ -12,12 +12,8 @@
 #include "render/gles2.h"
 
 static bool gles2_surface_attach_pixels(struct wlr_surface_state *surface,
-<<<<<<< HEAD
-		uint32_t format, int stride, int width, int height, const unsigned char *pixels) {
-=======
-		enum wl_shm_format format, int width, int height,
+		enum wl_shm_format format, int stride, int width, int height,
 		const unsigned char *pixels) {
->>>>>>> 486ec595
 	assert(surface);
 	const struct pixel_format *fmt = gl_format_for_wl_format(format);
 	if (!fmt || !fmt->gl_format) {
@@ -30,15 +26,10 @@
 	surface->pixel_format = fmt;
 	GL_CALL(glGenTextures(1, &surface->tex_id));
 	GL_CALL(glBindTexture(GL_TEXTURE_2D, surface->tex_id));
-<<<<<<< HEAD
 	GL_CALL(glPixelStorei(GL_UNPACK_ROW_LENGTH_EXT, stride));
-	GL_CALL(glTexImage2D(GL_TEXTURE_2D, 0, format, width, height, 0,
-			format, GL_UNSIGNED_BYTE, pixels));
-	GL_CALL(glPixelStorei(GL_UNPACK_ROW_LENGTH_EXT, 0));
-=======
 	GL_CALL(glTexImage2D(GL_TEXTURE_2D, 0, fmt->gl_format, width, height, 0,
 			fmt->gl_format, fmt->gl_type, pixels));
->>>>>>> 486ec595
+	GL_CALL(glPixelStorei(GL_UNPACK_ROW_LENGTH_EXT, 0));
 	surface->wlr_surface->valid = true;
 	return true;
 }
