--- conflicted
+++ resolved
@@ -338,24 +338,6 @@
 		uint64_t time_usec) {
 	struct compositor_state *state = keyboard->compositor;
 	struct sample_state *sample = state->data;
-<<<<<<< HEAD
-=======
-
-	uint32_t depressed = xkb_state_serialize_mods(keyboard->xkb_state,
-		XKB_STATE_MODS_DEPRESSED);
-	uint32_t latched = xkb_state_serialize_mods(keyboard->xkb_state,
-		XKB_STATE_MODS_LATCHED);
-	uint32_t locked = xkb_state_serialize_mods(keyboard->xkb_state,
-		XKB_STATE_MODS_LOCKED);
-	uint32_t group = xkb_state_serialize_layout(keyboard->xkb_state,
-		XKB_STATE_LAYOUT_EFFECTIVE);
-
-	wlr_seat_keyboard_send_modifiers(sample->wl_seat, depressed, latched,
-		locked, group);
-	wlr_seat_keyboard_send_key(sample->wl_seat, (uint32_t)time_usec, keycode,
-		key_state);
-
->>>>>>> 2330a686
 	if (sym == XKB_KEY_Super_L || sym == XKB_KEY_Super_R) {
 		sample->mod_down = key_state == WLR_KEY_PRESSED;
 	}
@@ -662,26 +644,6 @@
 	wlr_seat_set_capabilities(state.wl_seat, WL_SEAT_CAPABILITY_KEYBOARD
 		| WL_SEAT_CAPABILITY_POINTER | WL_SEAT_CAPABILITY_TOUCH);
 
-<<<<<<< HEAD
-=======
-	struct keyboard_state *kbstate;
-	wl_list_for_each(kbstate, &compositor.keyboards, link) {
-		char *keymap = xkb_keymap_get_as_string(kbstate->keymap,
-			XKB_KEYMAP_FORMAT_TEXT_V1);
-		state.keymap_size = strlen(keymap);
-		state.keymap_fd = os_create_anonymous_file(state.keymap_size);
-		void *ptr =
-			mmap(NULL, state.keymap_size, PROT_READ | PROT_WRITE, MAP_SHARED,
-				state.keymap_fd, 0);
-		strcpy(ptr, keymap);
-		free(keymap);
-		break;
-	}
-
-	wlr_seat_keyboard_set_keymap(state.wl_seat, state.keymap_fd,
-		state.keymap_size);
-
->>>>>>> 2330a686
 	state.xwayland = wlr_xwayland_create(compositor.display,
 		state.wlr_compositor);
 
